--- conflicted
+++ resolved
@@ -1,9 +1,7 @@
 {
-<<<<<<< HEAD
-  "version": "0.16.2",
-=======
+
   "version": "0.16.3",
->>>>>>> 686abfc5
+
   "grid": "square",
   "helices": [
     {"grid_position": [0, 0]},
